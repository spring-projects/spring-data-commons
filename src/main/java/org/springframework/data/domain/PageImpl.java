--- conflicted
+++ resolved
@@ -90,31 +90,6 @@
 		return new PageImpl<>(getConvertedContent(converter), getPageable(), total);
 	}
 
-<<<<<<< HEAD
-=======
-	/*
-	 * (non-Javadoc)
-	 * @see java.lang.Object#toString()
-	 */
-	@Override
-	public String toString() {
-
-		String contentType = "UNKNOWN";
-		List<T> content = getContent();
-
-		if (!content.isEmpty() && content.get(0) != null) {
-			contentType = content.get(0).getClass().getName();
-		}
-
-		return String.format("Page %s of %d containing %s instances @%s",
-				getNumber() + 1, getTotalPages(), contentType, Integer.toHexString(hashCode()));
-	}
-
-	/*
-	 * (non-Javadoc)
-	 * @see java.lang.Object#equals(java.lang.Object)
-	 */
->>>>>>> 3af13c43
 	@Override
 	public boolean equals(@Nullable Object obj) {
 
@@ -144,6 +119,7 @@
 			contentType = content.get(0).getClass().getName();
 		}
 
-		return String.format("Page %s of %d containing %s instances", getNumber() + 1, getTotalPages(), contentType);
+		return String.format("Page %s of %d containing %s instances @%s",
+				getNumber() + 1, getTotalPages(), contentType, Integer.toHexString(hashCode()));
 	}
 }